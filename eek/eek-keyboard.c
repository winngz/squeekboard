--- conflicted
+++ resolved
@@ -49,7 +49,6 @@
     g_slice_free (EekModifierKey, modkey);
 }
 
-<<<<<<< HEAD
 void
 eek_keyboard_set_key_locked (LevelKeyboard    *keyboard,
                             struct squeek_key *key)
@@ -79,40 +78,6 @@
         g_list_free1 (head);
         head = next;
         handled++;
-=======
-/// Updates the state of locked keys based on the key that was activated
-/// FIXME: make independent of what the key are named,
-/// and instead refer to the contained symbols
-static guint
-set_key_states (LevelKeyboard    *keyboard,
-                struct squeek_key *key,
-                guint new_level)
-{
-    // Keys locking rules hardcoded for the time being...
-    const gchar *name = squeek_symbol_get_name(squeek_key_get_symbol(key));
-    // Lock the shift whenever it's pressed on the baselevel
-    // TODO: need to lock shift on the destination level
-    if (g_strcmp0(name, "Shift_L") == 0 && keyboard->level == 0) {
-        EekModifierKey *modifier_key = g_slice_new (EekModifierKey);
-        modifier_key->modifiers = 0;
-        modifier_key->key = key;
-        keyboard->locked_keys =
-            g_list_prepend (keyboard->locked_keys, modifier_key);
-        squeek_key_set_locked(key, true);
-    }
-    if (keyboard->level == 1) {
-        // Only shift is locked in this state, unlock on any key press
-        for (GList *head = keyboard->locked_keys; head; ) {
-            EekModifierKey *modifier_key = head->data;
-            GList *next = g_list_next (head);
-            keyboard->locked_keys =
-                g_list_remove_link (keyboard->locked_keys, head);
-            squeek_key_set_locked(modifier_key->key, false);
-            g_list_free1 (head);
-            head = next;
-        }
-        return 0;
->>>>>>> 6c0a642a
     }
     return handled;
 }
@@ -120,33 +85,11 @@
 static void
 set_level_from_press (LevelKeyboard *keyboard, struct squeek_key *key)
 {
-<<<<<<< HEAD
     // If the currently locked key was already handled in the unlock phase,
     // then skip
     if (unlock_keys(keyboard) == 0) {
         squeek_layout_set_state_from_press(keyboard->layout, keyboard, key);
     }
-=======
-    /* The levels are: 0 Letters, 1 Upper case letters, 2 Numbers, 3 Symbols */
-    guint level = keyboard->level;
-    /* Handle non-emitting keys */
-    if (key) {
-        const gchar *name = squeek_symbol_get_name(squeek_key_get_symbol(key));
-        if (g_strcmp0(name, "show_numbers") == 0) {
-            level = 2;
-        } else if (g_strcmp0(name, "show_letters") == 0) {
-            level = 0;
-        } else if (g_strcmp0(name, "show_symbols") == 0) {
-            level = 3;
-        } else if (g_strcmp0(name, "Shift_L") == 0) {
-            level ^= 1;
-        }
-    }
-
-    keyboard->level = set_key_states(keyboard, key, level);
-
-    eek_layout_update_layout(keyboard);
->>>>>>> 6c0a642a
 }
 
 void eek_keyboard_press_key(LevelKeyboard *keyboard, struct squeek_key *key, guint32 timestamp) {
@@ -173,14 +116,6 @@
             break;
         }
     }
-
-<<<<<<< HEAD
-    struct squeek_key *key = squeek_button_get_key(button);
-=======
-    struct squeek_symbol *symbol = squeek_key_get_symbol(key);
-    if (!symbol)
-        return;
->>>>>>> 6c0a642a
 
     set_level_from_press (keyboard, key);
 
