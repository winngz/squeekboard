--- conflicted
+++ resolved
@@ -47,11 +47,7 @@
 # The layout test is in the examples directory
 # due to the way Cargo builds executables
 # and the need to call it manually
-<<<<<<< HEAD
-foreach layout : ['us', 'de', 'el', 'es', 'it', 'nb', 'number']
-=======
-foreach layout : ['us', 'el', 'es', 'it', 'ja+kana', 'nb', 'number']
->>>>>>> 76b8a61d
+foreach layout : ['us', 'de', 'el', 'es', 'it', 'ja+kana', 'nb', 'number']
     test(
         'test_layout_' + layout,
         cargo_script,
