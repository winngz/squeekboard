#ifndef __LAYOUT_H
#define __LAYOUT_H

#include <inttypes.h>
#include <glib.h>
#include "eek/eek-element.h"
#include "src/keyboard.h"

struct squeek_button;
struct squeek_row;
struct squeek_view;
struct squeek_layout;

<<<<<<< HEAD
=======
struct squeek_row *squeek_row_new(int32_t angle);
struct squeek_button *squeek_row_create_button (struct squeek_row *row,
                                          guint keycode, guint oref);
struct squeek_button *squeek_row_create_button_with_state(struct squeek_row *row,
                                    struct squeek_button *source);
>>>>>>> baabcb14
int32_t squeek_row_get_angle(const struct squeek_row*);
EekBounds squeek_row_get_bounds(const struct squeek_row*);

uint32_t squeek_row_contains(struct squeek_row*, struct squeek_button *button);

struct button_place squeek_view_find_key(struct squeek_view*, struct squeek_key *state);


typedef void (*ButtonCallback) (struct squeek_button *button, gpointer user_data);
void squeek_row_foreach(struct squeek_row*,
                            ButtonCallback   callback,
                            gpointer      user_data);

void squeek_row_free(struct squeek_row*);

uint32_t squeek_button_get_oref(const struct squeek_button*);
EekBounds squeek_button_get_bounds(const struct squeek_button*);
<<<<<<< HEAD
void squeek_button_set_bounds(struct squeek_button* button, EekBounds bounds);
const char *squeek_button_get_label(const struct squeek_button*);
const char *squeek_button_get_icon_name(const struct squeek_button*);
const char *squeek_button_get_name(struct squeek_button*);
=======
>>>>>>> baabcb14

struct squeek_key *squeek_button_get_key(const struct squeek_button*);
uint32_t *squeek_button_has_key(const struct squeek_button* button,
                                const struct squeek_key *key);
void squeek_button_print(const struct squeek_button* button);


EekBounds squeek_view_get_bounds(const struct squeek_view*);

typedef void (*RowCallback) (struct squeek_row *row, gpointer user_data);
void squeek_view_foreach(struct squeek_view*,
                            RowCallback   callback,
                            gpointer      user_data);

struct squeek_row *squeek_view_get_row(struct squeek_view *view,
                                       struct squeek_button *button);

struct squeek_button *squeek_view_find_button_by_position(struct squeek_view *view, EekPoint point);


void
squeek_layout_place_contents(struct squeek_layout*);
struct squeek_view *squeek_layout_get_current_view(struct squeek_layout*);
uint32_t squeek_layout_get_level(struct squeek_layout*);
void squeek_layout_set_level(struct squeek_layout* layout, uint32_t level);

struct squeek_layout *squeek_load_layout(const char *type);
const char *squeek_layout_get_keymap(const struct squeek_layout*);
void squeek_layout_free(struct squeek_layout*);
#endif<|MERGE_RESOLUTION|>--- conflicted
+++ resolved
@@ -11,15 +11,8 @@
 struct squeek_view;
 struct squeek_layout;
 
-<<<<<<< HEAD
-=======
-struct squeek_row *squeek_row_new(int32_t angle);
-struct squeek_button *squeek_row_create_button (struct squeek_row *row,
-                                          guint keycode, guint oref);
-struct squeek_button *squeek_row_create_button_with_state(struct squeek_row *row,
-                                    struct squeek_button *source);
->>>>>>> baabcb14
 int32_t squeek_row_get_angle(const struct squeek_row*);
+
 EekBounds squeek_row_get_bounds(const struct squeek_row*);
 
 uint32_t squeek_row_contains(struct squeek_row*, struct squeek_button *button);
@@ -36,13 +29,9 @@
 
 uint32_t squeek_button_get_oref(const struct squeek_button*);
 EekBounds squeek_button_get_bounds(const struct squeek_button*);
-<<<<<<< HEAD
-void squeek_button_set_bounds(struct squeek_button* button, EekBounds bounds);
 const char *squeek_button_get_label(const struct squeek_button*);
 const char *squeek_button_get_icon_name(const struct squeek_button*);
-const char *squeek_button_get_name(struct squeek_button*);
-=======
->>>>>>> baabcb14
+const char *squeek_button_get_name(const struct squeek_button*);
 
 struct squeek_key *squeek_button_get_key(const struct squeek_button*);
 uint32_t *squeek_button_has_key(const struct squeek_button* button,
