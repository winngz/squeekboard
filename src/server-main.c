--- conflicted
+++ resolved
@@ -46,10 +46,7 @@
     ServerContextService *ui_context; // mess, includes the entire UI
     struct submission *submission; // Wayland text input handling.
     struct squeek_layout_state layout_choice; // Currently wanted layout.
-<<<<<<< HEAD
     struct ui_manager *ui_manager; // UI shape tracker/chooser. TODO: merge with layuot choice
-=======
->>>>>>> 0466a520
 };
 
 
@@ -206,11 +203,8 @@
         g_warning("Wayland input method interface not available");
     }
 
-<<<<<<< HEAD
     instance.ui_manager = squeek_uiman_new();
 
-=======
->>>>>>> 0466a520
     instance.settings_context = eekboard_context_service_new(&instance.layout_choice);
 
     // set up dbus
@@ -292,12 +286,8 @@
     ServerContextService *ui_context = server_context_service_new(
                 instance.settings_context,
                 instance.submission,
-<<<<<<< HEAD
                 &instance.layout_choice,
                 instance.ui_manager);
-=======
-                &instance.layout_choice);
->>>>>>> 0466a520
     if (!ui_context) {
         g_error("Could not initialize GUI");
         exit(1);
